# チャットボットシステム

このプロジェクトは、ReactフロントエンドとFastAPIバックエンドを備えた包括的なチャットボットシステムです。LLM統合、ナレッジベース管理、リアルタイムチャット機能を提供します。LangChainによるAI/MLオーケストレーション、Qdrantによるベクトルストレージ、MySQLによるリレーショナルデータベースをサポートし、多様なデプロイ環境に対応しています。

## 機能

- **チャット機能**: リアルタイムストリーミング応答、セッション管理、参照ドキュメント表示、Markdownサポート、自動スクロールインターフェース。
- **LLM設定**: 動的TOML設定、ホットリロード、環境変数オーバーライド、設定検証、インポート/エクスポート。
- **ナレッジベース**: 複数フォーマットのドキュメントアップロード、ディレクトリバッチ処理、Qdrantによるベクトル検索、ドキュメント管理（CRUD）、Ollamaによるエンベディング生成。
- **リアルタイム設定変更**: 設定変更が即座に反映。
- **デジタルヒューマン統合**: 追加のルートによるサポート。

## アーキテクチャ

### システムアーキテクチャ

```
┌─────────────────┐    ┌─────────────────┐    ┌─────────────────┐
│   Frontend      │◄──►│   Backend       │◄──►│   Qdrant DB     │
│   (React)       │    │   (FastAPI)     │    │   (Vector DB)   │
└─────────────────┘    └─────────────────┘    └─────────────────┘
          │                       │                       │
          │                       ▼                       ▼
          │              ┌─────────────────┐    ┌─────────────────┐
          │              │    Ollama       │    │   Config TOML   │
          │              │ (Embedding)     │    │   (Hot-reload) │
          │              └─────────────────┘    └─────────────────┘
          ▼
┌─────────────────┐
│     User        │
└─────────────────┘
          │
          ▼
┌─────────────────┐
│     MySQL       │
└─────────────────┘
```

### フロントエンドアーキテクチャ (React + TypeScript)

- **フレームワーク**: React 18 with TypeScript
- **UIライブラリ**: Material-UI (MUI) v5
- **状態管理**: React hooks (useState, useRef, useEffect)
- **ルーティング**: React Router v6
- **HTTPクライアント**: Axios with interceptors
- **テスト**: Vitest + React Testing Library
- **ビルドツール**: Vite
- **パッケージマネージャー**: pnpm

構造:
```
frontend/src/
├── components/           # 再利用可能なUIコンポーネント
│   ├── common/          # 共有コンポーネント (DataTable, ErrorAlert など)
│   ├── ChatInput.tsx    # チャット入力コンポーネント
│   ├── Layout.tsx       # メイン layout
│   └── VirtualizedMessageList.tsx  # パフォーマンス最適化メッセージリスト
├── pages/               # ページコンポーネント
│   ├── ChatPage.tsx     # チャットインターフェース
│   ├── LlmConfigPage.tsx # LLM設定
│   └── KnowledgePage.tsx # ナレッジベース管理
├── hooks/              # カスタムReact hooks
│   ├── useApi.ts       # API通信
│   ├── useChatState.ts # チャット状態管理
│   └── useConfig.ts    # 設定管理
├── services/           # APIサービス
│   └── api.ts          # 中央APIクライアント
└── utils/              # ユーティリティ関数
```

### バックエンドアーキテクチャ (Python + FastAPI)

- **フレームワーク**: FastAPI with async support
- **AI/ML**: LangChain with OpenAI-compatible LLMs and Ollama embeddings
- **ベクトルデータベース**: Qdrant
- **リレーショナルDB**: MySQL
- **設定**: TOMLベース with hot-reload
- **認証**: JWTトークンサポート
- **リアルタイム**: WebSocketサポート for live chat
- **テスト**: pytest with async support and coverage

構造:
```
backend/api/
├── core/               # コアモジュール
│   ├── config_manager.py    # TOML設定 with hot-reload
│   ├── qdrant_manager.py   # ベクトルDB操作
│   ├── config_watcher.py   # ファイル監視 for 設定変更
│   ├── database.py         # MySQLデータベース
│   └── utils.py            # 共通ユーティリティ
├── routes/             # APIエンドポイント
│   ├── chat.py            # チャット機能
│   ├── llm_config.py      # LLM設定
│   ├── knowledge.py       # ナレッジベース管理
│   ├── config.py          # 設定管理
│   └── digitalhuman.py    # デジタルヒューマン
├── services/           # ビジネスロジック
│   ├── chat_service.py    # チャット処理
│   ├── base_service.py    # サービスベースクラス
│   └── chat_history_service.py  # チャット履歴管理
└── models/             # データモデル
    └── database.py       # DBモデル
```

## セットアップ

### 前提条件
- DockerとDocker Composeがインストールされていること
- Ollamaがインストールされ、実行されていること（推奨）
- Node.js (pnpm用)、Python 3.10+ (uv推奨)

### インストール手順

1. リポジトリをクローンします
```bash
git clone <repository-url>
cd langchain
```

2. 依存関係をインストール（Makefile使用推奨）
```bash
make install-deps
```

3. Docker Composeを使用してデータベースサービスを起動します
```bash
docker-compose up -d
```

4. サービスが起動したことを確認します
```bash
docker-compose ps
```

### アクセス方法
- **フロントエンド**: http://localhost:3000
- **バックエンド**: http://localhost:8000
- **Qdrant**: http://localhost:6333
- **MySQL**: localhost:3306

## 開発

### 開発コマンド（Makefile使用）

```bash
# 依存関係インストール
make install-deps

# コード品質チェック
make check

# テスト実行
make test

# フォーマット
make format

# カバレッジレポート
make coverage-backend
make coverage-frontend

# クリーン
make clean

# 開発サーバー
make dev-backend    # バックエンド (port 8000)
make dev-frontend   # フロントエンド (port 3000)
make dev-up         # Docker開発環境
```

### ローカル開発環境

#### バックエンドの開発
```bash
cd backend
uv sync                    # uv使用推奨
# config.tomlを設定
cp config.toml.example config.toml
# config.tomlを編集
uvicorn main:app --reload --host 0.0.0.0 --port 8000
```

#### フロントエンドの開発
```bash
cd frontend
<<<<<<< HEAD
pnpm install
pnpm dev              # http://localhost:3000
=======
npm install
npm run dev
>>>>>>> b9da2631
```

### Docker開発
```bash
# 開発環境
docker-compose -f docker-compose.dev.yml up -d

# 本番環境
docker-compose -f docker-compose.prod.yml up -d

# ステージング環境
docker-compose -f docker-compose.staging.yml up -d

# ログ確認
docker-compose logs -f backend
docker-compose logs -f frontend
docker-compose logs -f qdrant
```

### コード品質チェック
- Pre-commit hooks
- CI/CD with quality gates
- Coverage requirements
- Security scanning (bandit)

## 環境変数と設定ファイル

### config.tomlの設定
バックエンドの設定は `backend/config.toml` で行います。サンプルからコピー：
```bash
cd backend
cp config.toml.example config.toml
```

例:
```toml
[app]
debug = true

[backend]
host = "0.0.0.0"
port = 8000
reload = true

[qdrant]
host = "localhost"
port = 6333

[mysql]
host = "localhost"
port = 3306
database = "chatbot"
user = "chatbot"
password = "chatbotpassword"

[ollama]
base_url = "http://localhost:11434"
embedding_model = "nomic-embed-text:latest"

[llm]
base_url = "http://localhost:11434/v1"
api_key = "nokey"
model_name = "llama3"

[embedding]
# embedding settings

[upload]
# upload params

[security]
secret_key = "your-secret-key"
```

### .envファイルの設定
#### プロジェクトルート .env (フロントエンド)
```env
REACT_APP_API_URL=http://localhost:8000
```

#### backend/.env (バックエンド)
```bash
cd backend
cp .env.example .env
```
- `SECRET_KEY`: JWTシークレットキー
- `CONFIG_PATH`: 設定ファイルパス (オプション)
- `LOG_LEVEL`: ログレベル (オプション)

## APIエンドポイント

### チャット関連
- `POST /api/chat/send` - メッセージ送信
- `POST /api/chat/stream` - ストリーミング応答
- `GET /api/chat/sessions/{session_id}/history` - 履歴取得
- `DELETE /api/chat/sessions/{session_id}` - セッション削除

### LLM設定関連
- `GET /api/llm/config` - 設定取得
- `POST /api/llm/config` - 設定更新
- `POST /api/llm/config/test` - テスト
- `GET /api/llm/models` - モデル一覧
- `POST /api/llm/config/reset` - リセット

### ナレッジ管理関連
- `POST /api/knowledge/document` - ドキュメント追加
- `POST /api/knowledge/documents/upload` - ファイルアップロード
- `POST /api/knowledge/directory` - ディレクトリ追加
- `POST /api/knowledge/search` - 検索
- `GET /api/knowledge/collection` - コレクション情報
- `GET /api/knowledge/documents` - ドキュメント一覧
- `DELETE /api/knowledge/documents/{doc_id}` - 削除
- `DELETE /api/knowledge/collection` - コレクションクリア

### システム関連
- `GET /health` - ヘルスチェック
- `GET /api/config` - 現在設定取得
- `POST /api/config/update` - 設定更新

### デジタルヒューマン関連
- (詳細はroutes/digitalhuman.py参照)

## テスト戦略

### フロントエンドテスト
- **フレームワーク**: Vitest + React Testing Library
- **カバレッジ**: @vitest/coverage-v8 (50%+)
- **タイプ**: Unit, integration, component tests
- 実行: `pnpm test`, `pnpm test:coverage`

### バックエンドテスト
- **フレームワーク**: pytest with async
- **カバレッジ**: pytest-cov
- **マーカー**: unit, integration, api, slow
- 実行: `pytest --cov=api`, `pytest -m unit`

## Dockerデプロイ

### 多環境サポート
- **開発**: docker-compose.dev.yml
- **ステージング**: docker-compose.staging.yml
- **本番**: docker-compose.prod.yml
- **デフォルト**: docker-compose.yml

### サービス
- **qdrant**: ベクトルDB (ports 6333/6334)
- **mysql**: リレーショナルDB (port 3306)
- **backend**: FastAPI (port 8000)
- **frontend**: React (port 3000)

### ボリューム管理
- `qdrant_data`: ベクトルストレージ
- `mysql_data`: MySQLデータ
- `./uploads`: ファイルアップロード

## 開発ワークフロー

### ローカル開発
1. `make install-deps`
2. `make dev-backend`
3. `make dev-frontend`
4. http://localhost:3000 にアクセス

### Docker開発
1. `make dev-up`
2. `docker-compose logs -f [service]`
3. `make dev-down` で停止

## セキュリティ考慮事項

- JWTベース認証
- CORS設定
- 入力検証とサニタイズ
- ファイルアップロードセキュリティ
- 環境変数管理
- Banditによるセキュリティスキャン

## パフォーマンス最適化

### フロントエンド
- 仮想化メッセージリスト
- コードスプリッティング
- メモ化
- 画像最適化
- キャッシング

### バックエンド
- Async/await for I/O
- 接続プーリング
- 効率的なクエリ
- ストリーミング応答
- バックグラウンドタスク

## トラブルシューティング

### 一般的な問題
1. **サービス起動失敗**: Dockerインストール確認、ポート競合確認
2. **フロント-バック接続失敗**: CORS/ファイアウォール確認
3. **チャット応答なし**: LLM/Ollama設定確認
4. **ナレッジ機能なし**: Qdrant実行確認、ドキュメント追加確認

### ログ確認
```bash
docker-compose logs -f mysql
docker-compose logs -f qdrant
docker-compose logs -f backend
```

## ライセンス

MIT License<|MERGE_RESOLUTION|>--- conflicted
+++ resolved
@@ -183,13 +183,14 @@
 #### フロントエンドの開発
 ```bash
 cd frontend
-<<<<<<< HEAD
+
 pnpm install
 pnpm dev              # http://localhost:3000
-=======
+```
+or
+```bash
 npm install
 npm run dev
->>>>>>> b9da2631
 ```
 
 ### Docker開発
